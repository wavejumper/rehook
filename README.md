# rehook

[![Clojars Project](https://img.shields.io/clojars/v/rehook.svg)](https://clojars.org/rehook)
[![CircleCI](https://circleci.com/gh/wavejumper/rehook.svg?style=svg)](https://circleci.com/gh/wavejumper/rehook)

Clojurescript React library enabling data-driven architecture

## About

rehook is built from small, modular blocks - each with an explicit notion of time, and a data-first design.

As rehook is modular, each layer builds upon the last. Each layer adds a new idea: testing, syntax, devtools, patterns.

The core library does two things:

* marry React hooks with Clojure atoms
* avoids singleton state

It is my hope that rehook's core API could be used to build general and domain-specific abstractions on top: eg re-frame, om-next style querying etc.

Its modular design, and guiding philosophy has already enabled some rich tooling like [rehook-test](#testing). 

## Example apps

* [reax-synth](https://github.com/wavejumper/reax/tree/master/examples/synth) -- react native oscillator (demos re-frame like abstractions, integrant, etc)
* [todomvc](https://github.com/wavejumper/rehook/tree/master/examples/todomvc)
* [rehook-test](https://github.com/wavejumper/rehook/tree/master/rehook-test)

## Maturity

rehook is still a young project - though the core API is fairly mature. 

Through the rapid development of rehook, I have not introduced a single breaking change in the process! This is largely due to its lean surface area and modular design.

Therefore, I aim to never introduce a single breaking change to the `rehook.core` and `rehook.dom` APIs.

High level libraries like `rehook.test` -- where I am still experimenting with the design are subject to breaking change.

## Installation

The documentation assumes you are using [shadow-cljs](https://shadow-cljs.org/). 

You will need to provide your own React dependencies, eg:
```
npm install --save react
npm install --save react-dom
```

### Libraries

* rehook/core - base state/effects fns
* rehook/dom - hiccup templating DSL
* rehook/test - test library

To include one of the above libraries, add the following to your dependencies:

```
[rehook/core "2.0.4"]
```

To include all of them:

```clojure
<<<<<<< HEAD
[rehook "2.0.4"]
=======
[rehook "2.0.3"]
>>>>>>> 881c223a
```

## Usage

## rehook.core

If you need a primer on React hooks, the [API docs](https://reactjs.org/docs/hooks-reference.html) are a good start.

`rehook.core` exposes 5 useful functions for state and effects:

- `use-state` convenient wrapper over `react/useState`
- `use-effect` convenient wrapper over `react/useEffect`
- `use-atom` use a Clojure atom (eg, for global app state) within a component
- `use-atom-path` like `use-atom`, except for a path into a atom (eg, `get-in`)
- `use-atom-fn` provide custom getter/setter fns to build your own abstractions

## Usage

```clojure 
(ns demo 
  (:require 
    [rehook.core :as rehook]
    [rehook.dom :refer-macros [defui]]
    [react.dom.browser :as dom.browser]
    ["react-dom" :as react-dom]))

(defn system [] ;; <-- system map (this could be integrant, component, etc)
  {:state (atom {:missiles-fired? false})})

(defui my-component 
  [{:keys [state]} ;; <-- context map from bootstrap fn
   props] ;; <-- any props passed from parent component
  (let [[curr-state _]                       (rehook/use-atom state) ;; <-- capture the current value of the atom
        [debug set-debug]                    (rehook/use-state false) ;; <-- local state
        [missiles-fired? set-missiles-fired] (rehook/use-atom-path state [:missiles-fired?])] ;; <-- capture current value of path in atom

    (rehook/use-effect
      (fn []
        (js/console.log (str "Debug set to " debug)) ;; <-- the side-effect invoked after the component mounts and debug's value changes
        (constantly nil)) ;; <-- the side-effect to be invoked when the component unmounts
      [debug])

    [:section {}
      [:div {}
        (if debug 
          [:span {:onClick #(set-debug false)} "Hide debug"]
          [:span {:onClick #(set-debug true)} "Show debug"])
        (when debug
          (pr-str curr-state))]

      (if missiles-fired?
        [:div {} "Missiles have been fired!"]
        [:div {:onClick #(set-missiles-fired true)} "Fire missiles"])]))

;; How to render a component to the DOM
(react-dom/render 
  (dom.browser/bootstrap 
    (system) ;; <-- context map
    identity ;; <-- context transformer
    clj->js ;; <-- props transformer
    my-component) ;; <-- root component
  (js/document.getElementById "myapp"))
```

### Hooks gotchas

* When using `use-effect`, make sure the values of `deps` pass JavaScript's notion of equality! Solution: use simple values instead of complex maps.
* Enforced via convention, React hooks and effects need to be defined at the top-level of your component (and not bound conditionally) 

# Components

## rehook.dom 

`rehook.dom` provides hiccup syntax.

`rehook.dom` provides a baggage free way to pass down application context (eg, [integrant](https://github.com/weavejester/integrant) or [component](https://github.com/stuartsierra/component)) as you will see below.

## defui 

`rehook.dom/defui` is a macro used to define `rehook` components. This macro is only syntactic sugar, as all `rehook` components are cljs fns.

`defui` takes in two arguments:

* `context`: immutable, application context
* `props`: any props passed to the component. This will be an untouched JS object from React.

It must return valid hiccup.

```clojure
(ns demo 
  (:require [rehook.dom :refer-macros [defui]]))

(defui my-component [{:keys [dispatch]} _] 
  [:text {:onClick #(dispatch :fire-missiles)} "Fire missiles!"])
```

The anonymous counterpart is `rehook.dom/ui`

### fragments

Simply return a collection of hiccup:

```clojure
(defui fragmented-ui [_ _]
  [[:div {} "Div 1"] [:div {} "Div 2"]])
```

### rehook components

Reference the component directly:

```clojure
(defui child [_ _] 
  [:div {} "I am the child"])
  
(defui parent [_ _]
  [child])
```

### ReactJS components

Same as rehook components. Reference the component directly:

```clojure
(require '["react-select" :as ReactSelect])

(defui select [_ props]
  [ReactSelect props])
```

### reagent components 

```clojure
(require '[reagent.core :as r])

(defn my-reagent-component []
  [:div {} "I am a reagent component, I guess..."])

(defui my-rehook-component [_ _]
  [(r/reactify-component my-reagent-component)])
```

### hiccup-free

You can opt-out of hiuccup templating by passing a third argument (the render fn) to `defui`:

```clojure
(defui no-html-macro [_ _ $]
  ($ :div {} "rehook-dom without hiccup!"))
```

Because the `$` render fn is passed into every rehook component you can overload it -- or better yet create your own custom templating syntax!

## Props

A props transformation fn is passed to the initial `bootstrap` fn. The return value of this fn must be a JS object.

A good default to use is `cljs.core/clj->js`. 

If you want to maintain Clojure idioms, a library like [camel-snake-kebab](https://github.com/clj-commons/camel-snake-kebab) could be used to convert keys in your props (eg, `on-press` to `onPress`)

## Initializing

## react-dom

You can call `react-dom/render` directly, and `bootstrap` your component:

```clojure 
(ns example.core 
  (:require 
    [example.components :refer [app]]
    [rehook.dom.browser :as dom]
    ["react-dom" :as react-dom]))

(defn system []
  {:dispatch (fn [& _] (js/console.log "TODO: implement dispatch fn..."))})

(defn main []
  (react-dom/render 
    (dom/bootstrap (system) identity clj->js app)
    (js/document.getElementById "app")))
```

## react-native

You can use the `rehook.dom.native/component-provider` fn if you directly call [AppRegistry](https://facebook.github.io/react-native/docs/appregistry)

```clojure 
(ns example.core
  (:require 
    [rehook.dom :refer-macros [defui]]
    [rehook.dom.native :as dom]
    ["react-native" :refer [AppRegistry]]))

(defui app [{:keys [dispatch]} _]
  [:Text {:onPress #(dispatch :fire-missiles)} "Fire missiles!"])

(defn system []
  {:dispatch (fn [& _] (js/console.log "TODO: implement dispatch fn..."))})

(defn main []
  (.registerComponent AppRegistry "my-app" (dom/component-provider (system) app))
```

Alternatively, if you don't have access to the `AppRegistry`, you can use the `rehook.dom.native/bootstrap` fn instead - which will return a valid React element

## Context transformer

The context transformer can be incredibly useful for instrumentation, or for adding additional abstractions on top of the library (eg implementing your own data flow engine ala [domino](https://domino-clj.github.io/))

For example:

```clojure 
(require '[rehook.util :as util])

(defn ctx-transformer [ctx component]  
  (update ctx :log-ctx #(conj (or % []) (util/display-name component))))

(dom/component-provider (system) ctx-transformer clj->js app)
```

In this example, each component will have the hierarchy of its parents in the DOM tree under the key `:log-ctx`. 

This can be incredibly useful context to pass to your logging/metrics library!

## Linting / editor integration

### cursive

* `rehook.dom/defui` -- resolve as defn, indentation as `indent`
* `rehook.dom/ui` -- resolve as fn, indentation as `indent`
* `rehook.test/defuitest` -- resolve as defn, indentation as `indent`
* `rehook.test/initial-render` -- indentation as `1`
* `rehook.test/next-render` -- indentation as `1`
* `rehook.test/io` -- indentation as `1`
* `rehook.test/is` -- indentation as `1`

### cljfmt

Add this to your cljfmt config:

```clojure
TODO: add cljfmt instructions
```

### clj-kondo (calva/etc)

Add this to your `.clj-kondo/config.edn` file:

```
TODO: add clj-kondo instructions
```

## Testing

rehook allows you to test your entire application - from data layer to view.

How? Because `rehook` promotes building applications with no singleton global state. 

Therefore, you can treat your components as 'pure functions', as all inputs to the component are passed in as arguments.

rehook-test supports:

* server, react-dom and react-native
* [cljs.test + nodejs target for headless/CI](https://circleci.com/gh/wavejumper/rehook)
* browser for devcards-like interactive development
* whatever else you can think of. it's just a function call really.

# rehook-test

## Demo

A demo report generated from rehook's own todomvc tests can be found [here](https://crowley.kibu.com.au/rehook/)
 
## Screenshots

Write tests, and get reports like this:

![image](https://i.imgur.com/OqBBSYh.png)

And headless node cljs tests!

![image](https://i.imgur.com/35ehUrd.png)

## Time-travel driven development

Writing tests for rehook is not dissimilar to how you might test with [datomic](https://www.datomic.com/) or Kafka's [TopologyTestDriver](https://kafka.apache.org/11/documentation/streams/developer-guide/testing.html), with a bit of [devcards](https://github.com/bhauman/devcards) in the mix.

Each state change produces a snapshot in time that rehook captures as a 'scene'.

Like Kafka's ToplogyTestDriver, the tests run in a simulated library runtime.

However, a read-only snapshot of the dom is rendered for each scene (as you can see above)! 

This allows you to catch any runtime errors caused by invalid inputs for each re-render.

## rehook.test API

**Note:** while documentation is improving, please check out the [rehook tests](https://github.com/wavejumper/rehook/tree/master/examples/todomvc/src/test) for a reference on how to use the API.

`rehook.test` wraps the [cljs.test](https://clojurescript.org/tools/testing) API with a bit of additional syntactic sugar.

This means rehook tests compile to something `cljs.test` understands!

```clojure
(ns todo-test
  (:require [rehook.test :as rehook.test :refer-macros [defuitest is io initial-render next-render]]
            [rehook.demo.todo :as todo]))

(defuitest todo-app--clear-completed
  [scenes {:system      todo/system
           :system/args []
           :shutdown-f  identity
           :ctx-f       identity
           :props-f     identity
           :component   todo/todo-app}]

  (-> (initial-render scenes
        (is "Initial render should show 4 TODO items"
          (= (rehook.test/children :clear-completed) ["Clear completed " 4]))

        (io "Click 'Clear completed'"
          (rehook.test/invoke-prop :clear-completed :onClick [{}])))

      (next-render
       (is "After clicking 'Clear Completed', there should be no TODO items"
         (nil? (rehook.test/children :clear-completed)))))
```

The `->` threading macro is used to chain our tests.

Writing tests consists of using two basic primitives:

* `rehook.test/io` - wrapping any side-effects that will trigger a re-render (such as DOM events, HTTP calls, etc)
* `rehook.test/is` - like `cljs.test/is`, this is how you write assertions for the current render

Each test body (consisting of `is` and `io`) is scoped to a 'snapshot' of a render:

* `rehook.test/initial-render` - called on our first test
* `rehook.test/next-render` - trigger a re-render by playing any effects

## defuitest

`rehook.test/defuitest` takes in a map describing your application:

```clojure
{:system      todo/system ;; <-- your ctx constructor, eg ig/init
 :system-args [] ;; <-- any arguments to your ctx constructor
 :shutdown-f  identity ;; <-- called after the test has finished, eg ig/halt!
 :ctx-f       identity ;; <-- likely the same ctx-f passed into your applications bootstrap call
 :props-f     identity ;; <-- likely the same props-f passed into your applications bootstrap call
 :component   todo/todo-app}] ;; <-- the rehook component your are writing tests for
```

## Instrumenting the DOM

Add a **unique** key named `:rehook/id` to the props of any component you want to instrument:

```clojure
[:div {:rehook/id :my-unique-key} "I will be instrumented!"]
```

Note: this key gets compiled out when running outside of `rehook.test`!

You can then invoke props and view the props and children using the following fns:

* `rehook.test/children` - returns a collection of children
* `rehook.test/get-prop` - returns the props of the component
* `rehook.test/invoke-prop` - invokes a component's event (eg, `onClick`)

You can see these three fns in action in the demo code above.

**TODO:** provide an easy way to construct mock JS events. Perhaps look to using [jsdom](https://github.com/jsdom/jsdom)?

## Testing the data layer

* The test reports provides a way to view effects and state over time. However, this is provided only as a means of debugging. Both `use-state` and `use-effects` are implementation details - and shouldn't be tested. 
* Therefore, `rehook-test` is about testing the resulting output of the component.
* If you follow a re-frame like pattern of using global app state, it should be possible to inspect your subscriptions and invoke your effects using the `rehook.test` primitives. More documentation to follow.

## rehook.test reports

**Note**: the graphical test reporter only works for `react-dom` tests. It would be great to implement something similar for React Native (using the simulator, expo web preview, etc)!

Create a build in your `shadow-cljs.edn` file like so: 

```clojure
  {:target :browser
   :output-dir "public/js"
   :asset-path "/js"
   :closure-defines {rehook.test.browser/HTML "<!DOCTYPE html><html><head><link rel=\"stylesheet\" href=\"styles/todo.css\"></head><body><div></div></body></html>" ;; optional, the initial DOM html (eg, the index.html of your actual app)
                     rehook.test/target "app" ;; optional, the div id where rehook's report renders
                     rehook.test/domheight 400} ;; optional, the dom preview's iframe height
   :devtools {:before-load rehook.test/clear-registry!} ;; add this if using hot reload
   :modules {:main {:entries [rehook.test.browser
                              todo-test] ;; <-- your test nses go here...
                    :init-fn rehook.test.browser/report}}}
```

And you are done! 

```
shadow-cljs watch :my-build-id
```

Will render your test report. As you update your test/application code, the report will also update!

Inside of the folder `dev-http` serves, add a `report.html` file like [this](https://github.com/wavejumper/rehook/blob/master/examples/todomvc/public/report.html) one.

## rehook.test headless

Add a build in your `shadow-cljs.edn` file like so:

```
{:target    :node-test
 :output-to "out/test.js"}
```

And you are done!

```
shadow-cljs compile :my-build-id
node out/test.js
```

Will run your headless tests

## rehook.test TODOs

* Better feedback when things don't go as expected (eg, `io` call didn't cause a re-render)
* I want Github-level diffs between the previous scene and the next scene's hiccup. [react-diff-viewer](https://github.com/praneshr/react-diff-viewer)?
* How can we use clojure spec and perhaps property based testing to put this thing on steroids? Eg, instrument and render shrunk result
* This tool could be used to instrument running app? Eg, reframe10x but on even more steroids :)
* This tool **could** lint/detect various warnings/runtime problems. Eg, when a :key on a component is required, when state/effects are setup incorrectly, etc<|MERGE_RESOLUTION|>--- conflicted
+++ resolved
@@ -61,11 +61,7 @@
 To include all of them:
 
 ```clojure
-<<<<<<< HEAD
 [rehook "2.0.4"]
-=======
-[rehook "2.0.3"]
->>>>>>> 881c223a
 ```
 
 ## Usage
@@ -376,12 +372,12 @@
             [rehook.demo.todo :as todo]))
 
 (defuitest todo-app--clear-completed
-  [scenes {:system      todo/system
-           :system/args []
-           :shutdown-f  identity
-           :ctx-f       identity
-           :props-f     identity
-           :component   todo/todo-app}]
+  [[scenes ctx] {:system      todo/system
+                 :system-args []
+                 :shutdown-f  identity
+                 :ctx-f       identity
+                 :props-f     identity
+                :component   todo/todo-app}]
 
   (-> (initial-render scenes
         (is "Initial render should show 4 TODO items"
